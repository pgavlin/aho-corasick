--- conflicted
+++ resolved
@@ -47,19 +47,11 @@
 
 		result := f.fsm.FindAtNoState(f.prestate, f.haystack, f.pos)
 
-<<<<<<< HEAD
 		if result == nil {
 			return nil
 		}
-=======
-	f.pos = result.end - result.len + 1
->>>>>>> e07a1f0e
-
-		if result.end == f.pos {
-			f.pos += 1
-		} else {
-			f.pos = result.end
-		}
+
+		f.pos = result.end - result.len + 1
 
 		if f.matchOnlyWholeWords {
 			if result.Start()-1 >= 0 && (unicode.IsLetter(rune(f.haystack[result.Start()-1])) || unicode.IsDigit(rune(f.haystack[result.Start()-1]))) {
